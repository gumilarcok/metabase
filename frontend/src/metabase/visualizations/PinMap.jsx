/*global PruneClusterForLeaflet*/
/*global PruneCluster*/

import React, { Component, PropTypes } from "react";
import ReactDOM from "react-dom";

<<<<<<< HEAD
import { getSettingsForVisualization, setLatitudeAndLongitude, setCategory } from "metabase/lib/visualization_settings";
=======
>>>>>>> 9cd2a154
import { hasLatitudeAndLongitudeColumns } from "metabase/lib/schema_metadata";

import { LatitudeLongitudeError } from "metabase/visualizations/lib/errors";
import categoryClusterIcon from "metabase/visualizations/lib/categoryClusterIcon";

import _ from "underscore";
import cx from "classnames";
import L from "leaflet";
import tinycolor from "tinycolor2";
import ColorHash from "color-hash";
const ch = new ColorHash();

export default class PinMap extends Component {
    static displayName = "Pin Map";
    static identifier = "pin_map";
    static iconName = "pinmap";

    static isSensible(cols, rows) {
        return hasLatitudeAndLongitudeColumns(cols);
    }

    static checkRenderable(cols, rows) {
        if (!hasLatitudeAndLongitudeColumns(cols)) { throw new LatitudeLongitudeError(); }
    }

    constructor(props, context) {
        super(props, context);
        this.state = {
            lat: null,
            lon: null,
            zoom: null
        };
        _.bindAll(this, "onMapZoomChange", "onMapCenterChange", "updateSettings");
    }

    updateSettings() {
        if (this.state.lat != null) {
            this.props.onUpdateVisualizationSetting(["map", "center_latitude"], this.state.lat);
        }
        if (this.state.lon != null) {
            this.props.onUpdateVisualizationSetting(["map", "center_longitude"], this.state.lon);
        }
        if (this.state.zoom != null) {
            this.props.onUpdateVisualizationSetting(["map", "zoom"], this.state.zoom);
        }
        this.setState({ lat: null, lon: null, zoom: null });
    }

    onMapCenterChange(lat, lon) {
        this.setState({ lat, lon });
    }

    onMapZoomChange(zoom) {
        this.setState({ zoom });
    }

<<<<<<< HEAD
    genMarker(color="#3090e9"){
        return L.VectorMarkers.icon({ markerColor: color });
=======
    getLatLongIndexes() {
        const { settings, series: [{ data: { cols }}] } = this.props;
        return {
            latitudeIndex: _.findIndex(cols, (col) => col.name === settings["map.latitude_column"]),
            longitudeIndex: _.findIndex(cols, (col) => col.name === settings["map.longitude_column"])
        };
    }

    getTileUrl = (coord, zoom) => {
        const [{ card: { dataset_query }, data: { cols }}] = this.props.series;

        const { latitudeIndex, longitudeIndex } = this.getLatLongIndexes();
        const latitudeField = cols[latitudeIndex];
        const longitudeField = cols[longitudeIndex];

        if (!latitudeField || !longitudeField) {
            return;
        }

        return '/api/tiles/' + zoom + '/' + coord.x + '/' + coord.y + '/' +
            latitudeField.id + '/' + longitudeField.id + '/' +
            latitudeIndex + '/' + longitudeIndex + '/' +
            '?query=' + encodeURIComponent(JSON.stringify(dataset_query))
>>>>>>> 9cd2a154
    }

    genPopup(row, cols) {
        let popup = document.createElement("div");
        ReactDOM.render(<ObjectDetailTooltip row={row} cols={cols} />, popup);
        return popup
    }
    componentDidMount() {
        try {
<<<<<<< HEAD
            let element = ReactDOM.findDOMNode(this.refs.map);
            let { card, data } = this.props.series[0];
            let settings = card.visualization_settings;

            settings = getSettingsForVisualization(settings, "pin_map");
            settings = setLatitudeAndLongitude(settings, data.cols);
            settings = setCategory(settings, data.cols);

            let {
                center_latitude,
                center_longitude,
                latitude_dataset_col_index: latColIndex,
                longitude_dataset_col_index: lonColIndex,
                category_dataset_col_index: catColIndex,
            } = settings.map;

            center_latitude = center_latitude ? center_latitude : average(_.pluck(data.rows, latColIndex));
            center_longitude = center_longitude ? center_longitude : average(_.pluck(data.rows, lonColIndex));

            let map = L.map(element).setView([center_latitude, center_longitude], settings.map.zoom);

            L.tileLayer('http://{s}.tile.osm.org/{z}/{x}/{y}.png', {
                attribution: 'Map data &copy; <a href="http://openstreetmap.org">OpenStreetMap</a>',
                maxZoom: 18,
            }).addTo(map);

            let pruneCluster = new PruneClusterForLeaflet();

            let catColorMap;
            if (catColIndex) {
                catColorMap = genCatColorMap(_.union(_.pluck(data.rows, catColIndex)));

                pruneCluster.BuildLeafletClusterIcon = function(cluster) {
                    L.Icon.MarkerCluster = categoryClusterIcon(catColorMap);

                    let e = new L.Icon.MarkerCluster();
                    e.stats = cluster.stats;
                    e.population = cluster.population;
                    return e;
                };
            }

            for (let row of data.rows) {
                let marker = new PruneCluster.Marker(row[latColIndex], row[lonColIndex]);

                if(catColIndex){
                    let category = _.findWhere(catColorMap, {name: row[catColIndex]})
                    marker.data.icon = this.genMarker(category.color);
                    marker.category = category.id;
                } else {
                    marker.data.icon = this.genMarker('#3090e9');
                }

                marker.data.popup = this.genPopup(row, data.cols);
                pruneCluster.RegisterMarker(marker);
=======
            const element = ReactDOM.findDOMNode(this.refs.map);
            const { settings, series: [{ data }] } = this.props;

            const mapOptions = {
                zoom: settings["map.zoom"],
                center: new google.maps.LatLng(
                    settings["map.center_latitude"],
                    settings["map.center_longitude"]
                ),
                mapTypeId: google.maps.MapTypeId.MAP,
                scrollwheel: false
            };

            const map = this.map = new google.maps.Map(element, mapOptions);

            if (data.rows.length < 2000) {
                let tooltip = new google.maps.InfoWindow();
                let { latitudeIndex, longitudeIndex } = this.getLatLongIndexes();
                for (let row of data.rows) {
                    let marker = new google.maps.Marker({
                        position: new google.maps.LatLng(row[latitudeIndex], row[longitudeIndex]),
                        map: map,
                        icon: "/app/img/pin.png"
                    });
                    marker.addListener("click", () => {
                        let tooltipElement = document.createElement("div");
                        ReactDOM.render(<ObjectDetailTooltip row={row} cols={data.cols} />, tooltipElement);
                        tooltip.setContent(tooltipElement);
                        tooltip.open(map, marker);
                    });
                }
            } else {
                map.overlayMapTypes.push(new google.maps.ImageMapType({
                    getTileUrl: this.getTileUrl,
                    tileSize: new google.maps.Size(256, 256)
                }));
>>>>>>> 9cd2a154
            }

            map.addLayer(pruneCluster);

            map.on('moveend', () => {
                let center = map.getCenter();
                this.onMapCenterChange(center.lat, center.lng);
            });

            map.on('zoomend', () => {
                this.onMapZoomChange(map.getZoom());
            })

        } catch (err) {
            console.error(err);
            this.props.onRenderError(err.message || err);
        }
    }

    render() {
        const { className, isEditing } = this.props;
        const { lat, lon, zoom } = this.state;
        const disableUpdateButton = lat == null && lon == null && zoom == null;
        return (
            <div className={className + " PinMap relative"} onMouseDownCapture={(e) =>e.stopPropagation() /* prevent dragging */}>
                <div className="absolute top left bottom right" ref="map"></div>
                { isEditing ?
                    <div className={cx("PinMapUpdateButton Button Button--small absolute top right m1", { "PinMapUpdateButton--disabled": disableUpdateButton })} onClick={this.updateSettings}>
                        Save as default view
                    </div>
                : null }
            </div>
        );
    }
}

const genColorCode = function(string){
    let color;
    let truthy = /^(?:yes|true|on|1|ok)$/i;
    let falsy = /^(?:no|false|off|0|wrong)$/i;
    if (_.isString(string)){
        if (string.search(truthy) > -1){
            color = "#c7f464"
        } else if (string.search(falsy) > -1){
            color = "#ea4444"
        }
    }
    return color ? color : tinycolor(ch.hex(string)).monochromatic()[3].toHexString()
}

const genCatColorMap = function(cats){
    return _.map(cats, (cat, index) => {
        return {'name': cat, 'color': genColorCode(cat), 'id': index}
    })
}

const average = function(list) {
    return _.reduce(list, (memo, num) => {return memo + num}, 0) / list.length;
}

const ObjectDetailTooltip = ({ row, cols }) =>
    <table>
        <tbody>
            { cols.map((col, index) =>
                <tr>
                    <td>{col.display_name}</td>
                    <td>{row[index]}</td>
                </tr>
            )}
        </tbody>
    </table><|MERGE_RESOLUTION|>--- conflicted
+++ resolved
@@ -1,13 +1,6 @@
-/*global PruneClusterForLeaflet*/
-/*global PruneCluster*/
-
 import React, { Component, PropTypes } from "react";
 import ReactDOM from "react-dom";
 
-<<<<<<< HEAD
-import { getSettingsForVisualization, setLatitudeAndLongitude, setCategory } from "metabase/lib/visualization_settings";
-=======
->>>>>>> 9cd2a154
 import { hasLatitudeAndLongitudeColumns } from "metabase/lib/schema_metadata";
 
 import { LatitudeLongitudeError } from "metabase/visualizations/lib/errors";
@@ -15,9 +8,18 @@
 
 import _ from "underscore";
 import cx from "classnames";
-import L from "leaflet";
+
+import L from "leaflet/dist/leaflet-src.js";
+import { PruneCluster, PruneClusterForLeaflet } from "imports?L=leaflet/dist/leaflet-src.js!exports?PruneCluster&PruneClusterForLeaflet!prunecluster/dist/PruneCluster.js";
+import "Leaflet.vector-markers";
+
+import "leaflet/dist/leaflet.css";
+import "Leaflet.vector-markers/dist/leaflet-vector-markers.css";
+import "PruneCluster/dist/LeafletStyleSheet.css"
+
 import tinycolor from "tinycolor2";
 import ColorHash from "color-hash";
+
 const ch = new ColorHash();
 
 export default class PinMap extends Component {
@@ -64,22 +66,23 @@
         this.setState({ zoom });
     }
 
-<<<<<<< HEAD
     genMarker(color="#3090e9"){
         return L.VectorMarkers.icon({ markerColor: color });
-=======
-    getLatLongIndexes() {
+    }
+
+    getIndexes() {
         const { settings, series: [{ data: { cols }}] } = this.props;
         return {
             latitudeIndex: _.findIndex(cols, (col) => col.name === settings["map.latitude_column"]),
-            longitudeIndex: _.findIndex(cols, (col) => col.name === settings["map.longitude_column"])
+            longitudeIndex: _.findIndex(cols, (col) => col.name === settings["map.longitude_column"]),
+            categoryIndex: _.findIndex(cols, (col) => col.name === settings["map.category_column"])
         };
     }
 
     getTileUrl = (coord, zoom) => {
         const [{ card: { dataset_query }, data: { cols }}] = this.props.series;
 
-        const { latitudeIndex, longitudeIndex } = this.getLatLongIndexes();
+        const { latitudeIndex, longitudeIndex } = this.getIndexes();
         const latitudeField = cols[latitudeIndex];
         const longitudeField = cols[longitudeIndex];
 
@@ -91,7 +94,6 @@
             latitudeField.id + '/' + longitudeField.id + '/' +
             latitudeIndex + '/' + longitudeIndex + '/' +
             '?query=' + encodeURIComponent(JSON.stringify(dataset_query))
->>>>>>> 9cd2a154
     }
 
     genPopup(row, cols) {
@@ -101,27 +103,15 @@
     }
     componentDidMount() {
         try {
-<<<<<<< HEAD
-            let element = ReactDOM.findDOMNode(this.refs.map);
-            let { card, data } = this.props.series[0];
-            let settings = card.visualization_settings;
-
-            settings = getSettingsForVisualization(settings, "pin_map");
-            settings = setLatitudeAndLongitude(settings, data.cols);
-            settings = setCategory(settings, data.cols);
-
-            let {
-                center_latitude,
-                center_longitude,
-                latitude_dataset_col_index: latColIndex,
-                longitude_dataset_col_index: lonColIndex,
-                category_dataset_col_index: catColIndex,
-            } = settings.map;
-
-            center_latitude = center_latitude ? center_latitude : average(_.pluck(data.rows, latColIndex));
-            center_longitude = center_longitude ? center_longitude : average(_.pluck(data.rows, lonColIndex));
-
-            let map = L.map(element).setView([center_latitude, center_longitude], settings.map.zoom);
+            const element = ReactDOM.findDOMNode(this.refs.map);
+            const { settings, series: [{ data }] } = this.props;
+
+            const { latitudeIndex, longitudeIndex, categoryIndex } = this.getIndexes();
+
+            let centerLatitude = settings["map.center_latitude"] || average(_.pluck(data.rows, latitudeIndex));
+            let centerLongitude = settings["map.center_longitude"] || average(_.pluck(data.rows, longitudeIndex));
+
+            let map = L.map(element).setView([centerLatitude, centerLongitude], settings["map.zoom"]);
 
             L.tileLayer('http://{s}.tile.osm.org/{z}/{x}/{y}.png', {
                 attribution: 'Map data &copy; <a href="http://openstreetmap.org">OpenStreetMap</a>',
@@ -131,8 +121,8 @@
             let pruneCluster = new PruneClusterForLeaflet();
 
             let catColorMap;
-            if (catColIndex) {
-                catColorMap = genCatColorMap(_.union(_.pluck(data.rows, catColIndex)));
+            if (categoryIndex) {
+                catColorMap = genCatColorMap(_.union(_.pluck(data.rows, categoryIndex)));
 
                 pruneCluster.BuildLeafletClusterIcon = function(cluster) {
                     L.Icon.MarkerCluster = categoryClusterIcon(catColorMap);
@@ -144,11 +134,13 @@
                 };
             }
 
+            map.addLayer(pruneCluster);
+
             for (let row of data.rows) {
-                let marker = new PruneCluster.Marker(row[latColIndex], row[lonColIndex]);
-
-                if(catColIndex){
-                    let category = _.findWhere(catColorMap, {name: row[catColIndex]})
+                let marker = new PruneCluster.Marker(row[latitudeIndex], row[longitudeIndex]);
+
+                if (categoryIndex){
+                    let category = _.findWhere(catColorMap, {name: row[categoryIndex]})
                     marker.data.icon = this.genMarker(category.color);
                     marker.category = category.id;
                 } else {
@@ -157,47 +149,7 @@
 
                 marker.data.popup = this.genPopup(row, data.cols);
                 pruneCluster.RegisterMarker(marker);
-=======
-            const element = ReactDOM.findDOMNode(this.refs.map);
-            const { settings, series: [{ data }] } = this.props;
-
-            const mapOptions = {
-                zoom: settings["map.zoom"],
-                center: new google.maps.LatLng(
-                    settings["map.center_latitude"],
-                    settings["map.center_longitude"]
-                ),
-                mapTypeId: google.maps.MapTypeId.MAP,
-                scrollwheel: false
-            };
-
-            const map = this.map = new google.maps.Map(element, mapOptions);
-
-            if (data.rows.length < 2000) {
-                let tooltip = new google.maps.InfoWindow();
-                let { latitudeIndex, longitudeIndex } = this.getLatLongIndexes();
-                for (let row of data.rows) {
-                    let marker = new google.maps.Marker({
-                        position: new google.maps.LatLng(row[latitudeIndex], row[longitudeIndex]),
-                        map: map,
-                        icon: "/app/img/pin.png"
-                    });
-                    marker.addListener("click", () => {
-                        let tooltipElement = document.createElement("div");
-                        ReactDOM.render(<ObjectDetailTooltip row={row} cols={data.cols} />, tooltipElement);
-                        tooltip.setContent(tooltipElement);
-                        tooltip.open(map, marker);
-                    });
-                }
-            } else {
-                map.overlayMapTypes.push(new google.maps.ImageMapType({
-                    getTileUrl: this.getTileUrl,
-                    tileSize: new google.maps.Size(256, 256)
-                }));
->>>>>>> 9cd2a154
             }
-
-            map.addLayer(pruneCluster);
 
             map.on('moveend', () => {
                 let center = map.getCenter();
