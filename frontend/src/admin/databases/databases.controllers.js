
import DatabaseList from "./components/DatabaseList.jsx";
import DatabaseEdit from "./components/DatabaseEdit.jsx";

import _ from "underscore";

var DatabasesControllers = angular.module('metabaseadmin.databases.controllers', ['metabase.metabase.services']);

DatabasesControllers.controller('DatabaseList', ['$scope', '$routeParams', 'Metabase', 'MetabaseCore', function($scope, $routeParams, Metabase, MetabaseCore) {

<<<<<<< HEAD
    // load the form input so we convert engine key (e.g. 'postgres') to the nice name (e.g. "PostgreSQL")
    // we'll just fall back to displaying engine key until then.
    Metabase.db_form_input(function(form_input) {
        $scope.form_input = form_input;
    }, function(error) {
        console.log('error getting database form_input', error);
    });
=======
    $scope.DatabaseList = DatabaseList;
    $scope.ENGINES = MetabaseCore.ENGINES;
>>>>>>> 62b56fca

    $scope.databases = [];
    $scope.hasSampleDataset = false;
    $scope.created = $routeParams['created'];

    function hasSampleDataset(databases) {
        for (let i=0; i < databases.length; i++) {
            if (databases[i].is_sample) return true;
        }

        return false;
    }

    $scope.delete = function(databaseId) {
        if ($scope.databases) {

            Metabase.db_delete({
                'dbId': databaseId
            }, function(result) {
                $scope.databases = _.filter($scope.databases, function(database) {
                    return database.id != databaseId;
                });
                $scope.hasSampleDataset = hasSampleDataset($scope.databases);
            }, function(error) {
                console.log('error deleting database', error);
            });
        }
    };

    $scope.addSampleDataset = function() {
        if (!hasSampleDataset($scope.databases)) {
            Metabase.db_add_sample_dataset().$promise.then(function(result) {
                $scope.databases.push(result);
                $scope.hasSampleDataset = true;
            }, function(error) {
                console.log('error adding sample dataset', error);
            });
        }
    };

    Metabase.db_list(function(databases) {
        $scope.databases = databases;
        $scope.hasSampleDataset = hasSampleDataset(databases);
    }, function(error) {
        console.log('error getting database list', error);
    });
}]);

DatabasesControllers.controller('DatabaseEdit', ['$scope', '$routeParams', '$location', 'Metabase', 'MetabaseCore',
    function($scope, $routeParams, $location, Metabase, MetabaseCore) {
        $scope.DatabaseEdit = DatabaseEdit;

        // load our form input data
        Metabase.db_form_input(function(form_input) {
            $scope.form_input = form_input;
        }, function(error) {
            console.log('error getting database form_input', error);
        });

        // if we're adding a new database then hide the SSL field; we'll determine it automatically <3
        $scope.hiddenFields = {
            ssl: true
        };

<<<<<<< HEAD
        function prepareDatabaseDetails(details) {
            if (!details.engine) throw "Missing key 'engine' in database request details; please add this as API expects it in the request body.";

            // iterate over each field definition
            $scope.form_input.engines[details.engine]['details-fields'].forEach(function(field) {
                // set default value if applicable
                if (!details[field.name] && field.default) {
                    details[field.name] = field.default;
                }

                // apply transformation function if applicable
                if (details[field.name] && field.type === 'integer') {
                    details[field.name] = parseInt(details[field.name]);
                }
            });

            return details;
        }

        function validateConnection(details) {
            return Metabase.validate_connection(prepareDatabaseDetails(details)).$promise;
=======
        $scope.selectEngine = function(engine) {
            $scope.details.engine = $scope.database.engine = engine;
>>>>>>> 62b56fca
        }

        // update an existing Database
        var update = function(database, details) {
            $scope.$broadcast("form:reset");
            database.details = prepareDatabaseDetails(details);
            return Metabase.db_update(database).$promise.then(function(updated_database) {
                $scope.database = updated_database;
                $scope.$broadcast("form:api-success", "Successfully saved!");
            }, function(error) {
                $scope.$broadcast("form:api-error", error);
                throw error;
            });
        };

        // create a new Database
        var create = function(database, details) {
            $scope.$broadcast("form:reset");
            database.details = prepareDatabaseDetails(details);
            return Metabase.db_create(database).$promise.then(function(new_database) {
                $scope.$broadcast("form:api-success", "Successfully created!");
                $scope.$emit("database:created", new_database);
                $location.url('/admin/databases?created');
            }, function(error) {
                $scope.$broadcast("form:api-error", error);
                throw error;
            });
        };

        var save = function(database, details) {
            // validate_connection needs engine so add it to request body
            details.engine = database.engine;

            function handleError(error) {
                $scope.$broadcast("form:api-error", error);
                throw error;
            }


            // for an existing DB check that connection is valid before save
            if ($routeParams.databaseId) {
                return validateConnection(details).catch(handleError).then(function() {
                    return update(database, details);
                });

            // for a new DB we want to infer SSL support. First try to connect w/ SSL. If that fails, disable SSL
            } else {
                const dbSupportsSSL = _.contains(_.map($scope.form_input.engines[database.engine]['details-fields'], 'name'),
                                                 'ssl');

                function createDB() {
                    console.log('Successfully connected to database with SSL = ' + details.ssl + '.');
<<<<<<< HEAD
                    return create(database, details, redirectToDetail);
                }

                if (dbSupportsSSL) {
                    details.ssl = true;
                    return validateConnection(details).catch(function() {
                        console.log('Unable to connect with SSL. Trying with SSL = false.');
                        details.ssl = false;
                        return validateConnection(details);
                    }).then(createDB).catch(handleError);
                } else {
                    delete details.ssl;
                    return validateConnection(details).catch(handleError).then(createDB);
                }
=======
                    return create(database, details);
                }).catch(function(error) {
                    $scope.$broadcast("form:api-error", error);
                    throw error;
                });
>>>>>>> 62b56fca
            }
        };

        $scope.save = save;

        $scope.sync = function() {
            var call = Metabase.db_sync_metadata({
                'dbId': $scope.database.id
            });

            return call.$promise;
        };

        $scope.delete = function() {
            Metabase.db_delete({
                'dbId': $scope.database.id
            }, function(result) {
                $location.path('/admin/databases/');
            }, function(error) {
                console.log('error deleting database', error);
            });
        };

<<<<<<< HEAD
=======
        $scope.redirectToDatabases = function() {
            $scope.$apply(() => $location.path('/admin/databases/'));
        }

        // load our form input data
        Metabase.db_form_input(function(form_input) {
            $scope.form_input = form_input;
        }, function(error) {
            console.log('error getting database form_input', error);
        });

>>>>>>> 62b56fca
        if ($routeParams.databaseId) {
            // load existing database for editing
            Metabase.db_get({
                'dbId': $routeParams.databaseId
            }, function(database) {
                $scope.hiddenFields = null;
                $scope.database = database;
                $scope.details = database.details;
            }, function(error) {
                console.log('error loading database', error);
                if (error.status == 404) {
                    $location.path('/admin/databases/');
                }
            });
        } else {
            // prepare an empty database for creation
            $scope.database = {
                name: '',
                engine: Object.keys(MetabaseCore.ENGINES)[0],
                details: {},
                created: false
            };
            $scope.details = {};
        }
    }
]);<|MERGE_RESOLUTION|>--- conflicted
+++ resolved
@@ -8,18 +8,17 @@
 
 DatabasesControllers.controller('DatabaseList', ['$scope', '$routeParams', 'Metabase', 'MetabaseCore', function($scope, $routeParams, Metabase, MetabaseCore) {
 
-<<<<<<< HEAD
-    // load the form input so we convert engine key (e.g. 'postgres') to the nice name (e.g. "PostgreSQL")
-    // we'll just fall back to displaying engine key until then.
-    Metabase.db_form_input(function(form_input) {
-        $scope.form_input = form_input;
-    }, function(error) {
-        console.log('error getting database form_input', error);
-    });
-=======
+
+    // // load the form input so we convert engine key (e.g. 'postgres') to the nice name (e.g. "PostgreSQL")
+    // // we'll just fall back to displaying engine key until then.
+    // Metabase.db_form_input(function(form_input) {
+    //     $scope.form_input = form_input;
+    // }, function(error) {
+    //     console.log('error getting database form_input', error);
+    // });
+
     $scope.DatabaseList = DatabaseList;
     $scope.ENGINES = MetabaseCore.ENGINES;
->>>>>>> 62b56fca
 
     $scope.databases = [];
     $scope.hasSampleDataset = false;
@@ -84,32 +83,30 @@
             ssl: true
         };
 
-<<<<<<< HEAD
-        function prepareDatabaseDetails(details) {
-            if (!details.engine) throw "Missing key 'engine' in database request details; please add this as API expects it in the request body.";
-
-            // iterate over each field definition
-            $scope.form_input.engines[details.engine]['details-fields'].forEach(function(field) {
-                // set default value if applicable
-                if (!details[field.name] && field.default) {
-                    details[field.name] = field.default;
-                }
-
-                // apply transformation function if applicable
-                if (details[field.name] && field.type === 'integer') {
-                    details[field.name] = parseInt(details[field.name]);
-                }
-            });
-
-            return details;
-        }
-
-        function validateConnection(details) {
-            return Metabase.validate_connection(prepareDatabaseDetails(details)).$promise;
-=======
+        // function prepareDatabaseDetails(details) {
+        //     if (!details.engine) throw "Missing key 'engine' in database request details; please add this as API expects it in the request body.";
+
+        //     // iterate over each field definition
+        //     $scope.form_input.engines[details.engine]['details-fields'].forEach(function(field) {
+        //         // set default value if applicable
+        //         if (!details[field.name] && field.default) {
+        //             details[field.name] = field.default;
+        //         }
+
+        //         // apply transformation function if applicable
+        //         if (details[field.name] && field.type === 'integer') {
+        //             details[field.name] = parseInt(details[field.name]);
+        //         }
+        //     });
+
+        //     return details;
+        // }
+
+        // function validateConnection(details) {
+        //     return Metabase.validate_connection(prepareDatabaseDetails(details)).$promise;
+
         $scope.selectEngine = function(engine) {
             $scope.details.engine = $scope.database.engine = engine;
->>>>>>> 62b56fca
         }
 
         // update an existing Database
@@ -162,28 +159,11 @@
 
                 function createDB() {
                     console.log('Successfully connected to database with SSL = ' + details.ssl + '.');
-<<<<<<< HEAD
-                    return create(database, details, redirectToDetail);
-                }
-
-                if (dbSupportsSSL) {
-                    details.ssl = true;
-                    return validateConnection(details).catch(function() {
-                        console.log('Unable to connect with SSL. Trying with SSL = false.');
-                        details.ssl = false;
-                        return validateConnection(details);
-                    }).then(createDB).catch(handleError);
-                } else {
-                    delete details.ssl;
-                    return validateConnection(details).catch(handleError).then(createDB);
-                }
-=======
                     return create(database, details);
                 }).catch(function(error) {
                     $scope.$broadcast("form:api-error", error);
                     throw error;
                 });
->>>>>>> 62b56fca
             }
         };
 
@@ -207,8 +187,6 @@
             });
         };
 
-<<<<<<< HEAD
-=======
         $scope.redirectToDatabases = function() {
             $scope.$apply(() => $location.path('/admin/databases/'));
         }
@@ -220,7 +198,6 @@
             console.log('error getting database form_input', error);
         });
 
->>>>>>> 62b56fca
         if ($routeParams.databaseId) {
             // load existing database for editing
             Metabase.db_get({
