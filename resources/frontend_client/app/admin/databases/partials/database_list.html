<div class="wrapper">
    <section class="PageHeader clearfix">
        <a class="Button Button--primary float-right" href="/admin/databases/create">Add database</a>
        <h2 class="PageTitle">Databases</h2>
    </section>

    <section>
        <table class="ContentTable">
            <thead>
                <tr>
                    <th>Name</th>
                    <th>Engine</th>
                    <th></th>
                </tr>
            </thead>
            <tbody>
                <tr ng-show="!databases">
                    <td colspan=4>
                        <cv-loading-icon></cv-loading-icon>
                        <h3>Loading ...</h3>
                    </td>
                </tr>
                <tr ng-repeat="database in databases">
                    <td>
<<<<<<< HEAD
                        <a class="text-bold link" href="/admin/databases/{{database.id}}">{{database.name}}</a>
=======
                        <a class="text-bold link" cv-org-href="/admin/databases/{{database.id}}/tables">{{database.name}}</a>
>>>>>>> 4fc0a5b2
                    </td>
                    <td>
                        {{database.engine}}
                    </td>
                    <td class="Table-actions">
                        <!-- TODO: sync now button? -->
<<<<<<< HEAD
                        <a class="Button" href="/admin/databases/{{database.id}}/tables/">Tables</a>
=======
>>>>>>> 4fc0a5b2
                        <button class="Button Button--danger" ng-click="delete(database.id)" delete-confirm>Delete</button>
                    </td>
                </tr>
            </tbody>
        </table>
    </section>
</div><|MERGE_RESOLUTION|>--- conflicted
+++ resolved
@@ -1,6 +1,6 @@
 <div class="wrapper">
     <section class="PageHeader clearfix">
-        <a class="Button Button--primary float-right" href="/admin/databases/create">Add database</a>
+        <a class="Button Button--primary float-right" cv-org-href="/admin/databases/create">Add database</a>
         <h2 class="PageTitle">Databases</h2>
     </section>
 
@@ -22,21 +22,13 @@
                 </tr>
                 <tr ng-repeat="database in databases">
                     <td>
-<<<<<<< HEAD
-                        <a class="text-bold link" href="/admin/databases/{{database.id}}">{{database.name}}</a>
-=======
                         <a class="text-bold link" cv-org-href="/admin/databases/{{database.id}}/tables">{{database.name}}</a>
->>>>>>> 4fc0a5b2
                     </td>
                     <td>
                         {{database.engine}}
                     </td>
                     <td class="Table-actions">
                         <!-- TODO: sync now button? -->
-<<<<<<< HEAD
-                        <a class="Button" href="/admin/databases/{{database.id}}/tables/">Tables</a>
-=======
->>>>>>> 4fc0a5b2
                         <button class="Button Button--danger" ng-click="delete(database.id)" delete-confirm>Delete</button>
                     </td>
                 </tr>
