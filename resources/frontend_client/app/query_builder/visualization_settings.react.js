--- conflicted
+++ resolved
@@ -205,11 +205,7 @@
     render: function() {
         if (this.props.result && this.props.result.error === undefined) {
             return (
-<<<<<<< HEAD
                 <div className="VisualizationSettings flex align-center">
-=======
-                <div className="flex align-center">
->>>>>>> d2c17e7b
                     {this.renderChartTypePicker()}
                     {this.renderChartColorPicker()}
                 </div>
